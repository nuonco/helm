--- conflicted
+++ resolved
@@ -42,12 +42,8 @@
 	k8s.io/cli-runtime v0.21.3
 	k8s.io/client-go v0.21.3
 	k8s.io/klog/v2 v2.8.0
-<<<<<<< HEAD
 	k8s.io/kubectl v0.21.3
-=======
-	k8s.io/kubectl v0.21.0
 	oras.land/oras-go v0.4.0
->>>>>>> e2836ff6
 	sigs.k8s.io/yaml v1.2.0
 )
 
