--- conflicted
+++ resolved
@@ -34,20 +34,6 @@
 	"github.com/Masterminds/semver/v3"
 	"github.com/opencontainers/image-spec/specs-go"
 	ocispec "github.com/opencontainers/image-spec/specs-go/v1"
-<<<<<<< HEAD
-	"oras.land/oras-go/pkg/auth"
-	dockerauth "oras.land/oras-go/pkg/auth/docker"
-	"oras.land/oras-go/pkg/content"
-	"oras.land/oras-go/pkg/oras"
-	"oras.land/oras-go/pkg/registry"
-	registryremote "oras.land/oras-go/pkg/registry/remote"
-	registryauth "oras.land/oras-go/pkg/registry/remote/auth"
-
-	"helm.sh/helm/v3/internal/version"
-	"helm.sh/helm/v3/pkg/chart"
-	"helm.sh/helm/v3/pkg/helmpath"
-=======
-	"github.com/pkg/errors"
 	"oras.land/oras-go/v2"
 	"oras.land/oras-go/v2/content"
 	"oras.land/oras-go/v2/content/memory"
@@ -60,7 +46,6 @@
 	"helm.sh/helm/v4/internal/version"
 	chart "helm.sh/helm/v4/pkg/chart/v2"
 	"helm.sh/helm/v4/pkg/helmpath"
->>>>>>> eb6e240c
 )
 
 // See https://github.com/helm/helm/issues/10166
@@ -478,7 +463,7 @@
 			PreCopy: func(_ context.Context, desc ocispec.Descriptor) error {
 				mediaType := desc.MediaType
 				if i := sort.SearchStrings(allowedMediaTypes, mediaType); i >= len(allowedMediaTypes) || allowedMediaTypes[i] != mediaType {
-					return errors.Errorf("media type %q is not allowed, found in descriptor with digest: %q", mediaType, desc.Digest)
+					return fmt.Errorf("media type %q is not allowed, found in descriptor with digest: %q", mediaType, desc.Digest)
 				}
 
 				mu.Lock()
@@ -546,27 +531,6 @@
 		Prov:  &DescriptorPullSummary{},
 		Ref:   parsedRef.String(),
 	}
-<<<<<<< HEAD
-	var getManifestErr error
-	if _, manifestData, ok := memoryStore.Get(manifest); !ok {
-		getManifestErr = fmt.Errorf("Unable to retrieve blob with digest %s", manifest.Digest)
-	} else {
-		result.Manifest.Data = manifestData
-	}
-	if getManifestErr != nil {
-		return nil, getManifestErr
-	}
-	var getConfigDescriptorErr error
-	if _, configData, ok := memoryStore.Get(*configDescriptor); !ok {
-		getConfigDescriptorErr = fmt.Errorf("Unable to retrieve blob with digest %s", configDescriptor.Digest)
-	} else {
-		result.Config.Data = configData
-		var meta *chart.Metadata
-		if err := json.Unmarshal(configData, &meta); err != nil {
-			return nil, err
-		}
-		result.Chart.Meta = meta
-=======
 
 	result.Manifest.Data, err = content.FetchAll(ctx, memoryStore, manifest)
 	if err != nil {
@@ -576,7 +540,6 @@
 	result.Config.Data, err = content.FetchAll(ctx, memoryStore, *configDescriptor)
 	if err != nil {
 		return nil, fmt.Errorf("unable to retrieve blob with digest %s: %w", configDescriptor.Digest, err)
->>>>>>> eb6e240c
 	}
 
 	if err := json.Unmarshal(result.Config.Data, &result.Chart.Meta); err != nil {
@@ -584,44 +547,18 @@
 	}
 
 	if operation.withChart {
-<<<<<<< HEAD
-		var getChartDescriptorErr error
-		if _, chartData, ok := memoryStore.Get(*chartDescriptor); !ok {
-			getChartDescriptorErr = fmt.Errorf("Unable to retrieve blob with digest %s", chartDescriptor.Digest)
-		} else {
-			result.Chart.Data = chartData
-			result.Chart.Digest = chartDescriptor.Digest.String()
-			result.Chart.Size = chartDescriptor.Size
-		}
-		if getChartDescriptorErr != nil {
-			return nil, getChartDescriptorErr
-=======
 		result.Chart.Data, err = content.FetchAll(ctx, memoryStore, *chartDescriptor)
 		if err != nil {
 			return nil, fmt.Errorf("unable to retrieve blob with digest %s: %w", chartDescriptor.Digest, err)
->>>>>>> eb6e240c
 		}
 		result.Chart.Digest = chartDescriptor.Digest.String()
 		result.Chart.Size = chartDescriptor.Size
 	}
 
 	if operation.withProv && !provMissing {
-<<<<<<< HEAD
-		var getProvDescriptorErr error
-		if _, provData, ok := memoryStore.Get(*provDescriptor); !ok {
-			getProvDescriptorErr = fmt.Errorf("Unable to retrieve blob with digest %s", provDescriptor.Digest)
-		} else {
-			result.Prov.Data = provData
-			result.Prov.Digest = provDescriptor.Digest.String()
-			result.Prov.Size = provDescriptor.Size
-		}
-		if getProvDescriptorErr != nil {
-			return nil, getProvDescriptorErr
-=======
 		result.Prov.Data, err = content.FetchAll(ctx, memoryStore, *provDescriptor)
 		if err != nil {
 			return nil, fmt.Errorf("unable to retrieve blob with digest %s: %w", provDescriptor.Digest, err)
->>>>>>> eb6e240c
 		}
 		result.Prov.Digest = provDescriptor.Digest.String()
 		result.Prov.Size = provDescriptor.Size
@@ -909,7 +846,7 @@
 		version = registryReference.Tag
 	} else {
 		if registryReference.Tag != "" && registryReference.Tag != version {
-			return nil, errors.Errorf("chart reference and version mismatch: %s is not %s", version, registryReference.Tag)
+			return nil, fmt.Errorf("chart reference and version mismatch: %s is not %s", version, registryReference.Tag)
 		}
 	}
 
@@ -928,7 +865,7 @@
 			return u, nil
 		}
 		if desc.Digest.String() != registryReference.Digest {
-			return nil, errors.Errorf("chart reference digest mismatch: %s is not %s", desc.Digest.String(), registryReference.Digest)
+			return nil, fmt.Errorf("chart reference digest mismatch: %s is not %s", desc.Digest.String(), registryReference.Digest)
 		}
 		return u, nil
 	}
@@ -944,7 +881,7 @@
 			return nil, err
 		}
 		if len(tags) == 0 {
-			return nil, errors.Errorf("Unable to locate any tags in provided repository: %s", ref)
+			return nil, fmt.Errorf("Unable to locate any tags in provided repository: %s", ref)
 		}
 
 		// Determine if version provided
